/**
 * Copyright 2017 Pivotal Software, Inc.
 * <p>
 * Licensed under the Apache License, Version 2.0 (the "License");
 * you may not use this file except in compliance with the License.
 * You may obtain a copy of the License at
 * <p>
 * http://www.apache.org/licenses/LICENSE-2.0
 * <p>
 * Unless required by applicable law or agreed to in writing, software
 * distributed under the License is distributed on an "AS IS" BASIS,
 * WITHOUT WARRANTIES OR CONDITIONS OF ANY KIND, either express or implied.
 * See the License for the specific language governing permissions and
 * limitations under the License.
 */
package io.micrometer.core.instrument;

import io.micrometer.core.instrument.histogram.HistogramConfig;
import io.micrometer.core.instrument.histogram.TimeWindowLatencyHistogram;
<<<<<<< HEAD
import io.micrometer.core.instrument.util.Assert;
=======
import io.micrometer.core.instrument.histogram.pause.PauseDetector;
>>>>>>> 4718fdcf
import io.micrometer.core.instrument.util.MeterEquivalence;
import io.micrometer.core.lang.Nullable;

import java.util.concurrent.Callable;
import java.util.concurrent.TimeUnit;
import java.util.function.Supplier;

public abstract class AbstractTimer extends AbstractMeter implements Timer {
    protected final Clock clock;
    private final HistogramConfig histogramConfig;
    protected final TimeWindowLatencyHistogram histogram;
    private final TimeUnit baseTimeUnit;

    protected AbstractTimer(Id id, Clock clock, HistogramConfig histogramConfig, PauseDetector pauseDetector, TimeUnit baseTimeUnit) {
        super(id);
        Assert.notNull(clock,"clock");
        Assert.notNull(histogramConfig,"histogramConfig");
        this.clock = clock;
        this.histogramConfig = histogramConfig;
        this.histogram = new TimeWindowLatencyHistogram(clock, histogramConfig, pauseDetector);
        this.baseTimeUnit = baseTimeUnit;
    }

    @Override
    public <T> T recordCallable(Callable<T> f) throws Exception {
        Assert.notNull(f,"callable");
        final long s = clock.monotonicTime();
        try {
            return f.call();
        } finally {
            final long e = clock.monotonicTime();
            record(e - s, TimeUnit.NANOSECONDS);
        }
    }

    @Override
    public <T> T record(Supplier<T> f) {
        Assert.notNull(f,"supplier");
        final long s = clock.monotonicTime();
        try {
            return f.get();
        } finally {
            final long e = clock.monotonicTime();
            record(e - s, TimeUnit.NANOSECONDS);
        }
    }

    @Override
    public void record(Runnable f) {
        Assert.notNull(f,"runnable");
        final long s = clock.monotonicTime();
        try {
            f.run();
        } finally {
            final long e = clock.monotonicTime();
            record(e - s, TimeUnit.NANOSECONDS);
        }
    }

    @Override
    public final void record(long amount, TimeUnit unit) {
        Assert.notNull(unit,"timeUnit");
        if(amount >= 0) {
            histogram.recordLong(TimeUnit.NANOSECONDS.convert(amount, unit));
            recordNonNegative(amount, unit);
        }
    }

    protected abstract void recordNonNegative(long amount, TimeUnit unit);

    @Override
    public double percentile(double percentile, TimeUnit unit) {
        return histogram.percentile(percentile, unit);
    }

    @Override
    public double histogramCountAtValue(long valueNanos) {
        return histogram.histogramCountAtValue(valueNanos);
    }

    @Override
    public HistogramSnapshot takeSnapshot(boolean supportsAggregablePercentiles) {
        return histogram.takeSnapshot(count(), totalTime(TimeUnit.NANOSECONDS), max(TimeUnit.NANOSECONDS),
                                      supportsAggregablePercentiles);
    }

    @Override
    public TimeUnit baseTimeUnit() {
        return baseTimeUnit;
    }

    @SuppressWarnings("EqualsWhichDoesntCheckParameterClass")
    @Override
    public boolean equals(@Nullable Object o) {
        return MeterEquivalence.equals(this, o);
    }

    @Override
    public int hashCode() {
        return MeterEquivalence.hashCode(this);
    }

    public HistogramConfig statsConfig() {
        return histogramConfig;
    }
}<|MERGE_RESOLUTION|>--- conflicted
+++ resolved
@@ -17,11 +17,7 @@
 
 import io.micrometer.core.instrument.histogram.HistogramConfig;
 import io.micrometer.core.instrument.histogram.TimeWindowLatencyHistogram;
-<<<<<<< HEAD
-import io.micrometer.core.instrument.util.Assert;
-=======
 import io.micrometer.core.instrument.histogram.pause.PauseDetector;
->>>>>>> 4718fdcf
 import io.micrometer.core.instrument.util.MeterEquivalence;
 import io.micrometer.core.lang.Nullable;
 
@@ -37,8 +33,6 @@
 
     protected AbstractTimer(Id id, Clock clock, HistogramConfig histogramConfig, PauseDetector pauseDetector, TimeUnit baseTimeUnit) {
         super(id);
-        Assert.notNull(clock,"clock");
-        Assert.notNull(histogramConfig,"histogramConfig");
         this.clock = clock;
         this.histogramConfig = histogramConfig;
         this.histogram = new TimeWindowLatencyHistogram(clock, histogramConfig, pauseDetector);
@@ -47,7 +41,6 @@
 
     @Override
     public <T> T recordCallable(Callable<T> f) throws Exception {
-        Assert.notNull(f,"callable");
         final long s = clock.monotonicTime();
         try {
             return f.call();
@@ -59,7 +52,6 @@
 
     @Override
     public <T> T record(Supplier<T> f) {
-        Assert.notNull(f,"supplier");
         final long s = clock.monotonicTime();
         try {
             return f.get();
@@ -71,7 +63,6 @@
 
     @Override
     public void record(Runnable f) {
-        Assert.notNull(f,"runnable");
         final long s = clock.monotonicTime();
         try {
             f.run();
@@ -83,8 +74,7 @@
 
     @Override
     public final void record(long amount, TimeUnit unit) {
-        Assert.notNull(unit,"timeUnit");
-        if(amount >= 0) {
+        if (amount >= 0) {
             histogram.recordLong(TimeUnit.NANOSECONDS.convert(amount, unit));
             recordNonNegative(amount, unit);
         }
@@ -105,7 +95,7 @@
     @Override
     public HistogramSnapshot takeSnapshot(boolean supportsAggregablePercentiles) {
         return histogram.takeSnapshot(count(), totalTime(TimeUnit.NANOSECONDS), max(TimeUnit.NANOSECONDS),
-                                      supportsAggregablePercentiles);
+            supportsAggregablePercentiles);
     }
 
     @Override
