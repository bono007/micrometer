--- conflicted
+++ resolved
@@ -89,12 +89,10 @@
     testCompile 'ru.lanwen.wiremock:wiremock-junit5:1.2.0'
     testCompile 'com.github.tomakehurst:wiremock:latest.release'
 
-<<<<<<< HEAD
     testCompile 'de.flapdoodle.embed:de.flapdoodle.embed.mongo:latest.release'
-=======
+
     // Log4j2 Async dependency
     testImplementation 'com.lmax:disruptor:3.4.+'
->>>>>>> 995d58a7
 }
 
 shadowJar {
